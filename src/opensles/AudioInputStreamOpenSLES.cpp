--- conflicted
+++ resolved
@@ -132,7 +132,6 @@
         goto error;
     }
 
-<<<<<<< HEAD
     // Configure the stream.
     SLAndroidConfigurationItf configItf;
     result = (*mObjectInterface)->GetInterface(mObjectInterface,
@@ -158,21 +157,6 @@
         if (SL_RESULT_SUCCESS != result) {
             goto error;
         }
-=======
-    // Configure the unprocessed preset
-    // or voice recognition as fallback, which has no
-    // signal processing, for lower latency.
-    SLAndroidConfigurationItf inputConfig;
-    result = (*mObjectInterface)->GetInterface(mObjectInterface,
-                                               SL_IID_ANDROIDCONFIGURATION,
-                                               &inputConfig);
-    if (SL_RESULT_SUCCESS == result) {
-        SLuint32 presetValue = SL_ANDROID_RECORDING_PRESET_VOICE_RECOGNITION;
-        result = (*inputConfig)->SetConfiguration(inputConfig,
-                                                  SL_ANDROID_KEY_RECORDING_PRESET,
-                                                  &presetValue,
-                                                  sizeof(SLuint32));
->>>>>>> 45e7a50f
     }
 
     result = (*mObjectInterface)->Realize(mObjectInterface, SL_BOOLEAN_FALSE);
