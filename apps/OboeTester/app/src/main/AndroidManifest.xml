<?xml version="1.0" encoding="utf-8"?>
<manifest xmlns:android="http://schemas.android.com/apk/res/android"
    package="com.google.sample.oboe.manualtest"
<<<<<<< HEAD
    android:versionCode="18"
    android:versionName="1.5.01">
=======
    android:versionCode="17"
    android:versionName="1.5.00">
>>>>>>> 99723ee2
    <!-- versionCode and versionName also have to be updated in build.gradle -->

    <uses-feature android:name="android.hardware.microphone" android:required="true" />
    <uses-feature android:name="android.hardware.audio.output" android:required="true" />
    <uses-feature android:name="android.software.midi" android:required="true" />

    <uses-permission android:name="android.permission.RECORD_AUDIO" />
    <uses-permission android:name="android.permission.MODIFY_AUDIO_SETTINGS" />
    <uses-permission android:name="android.permission.INTERNET" />
    <!-- debug-writing file need external storage writing -->
    <uses-permission android:name="android.permission.WRITE_EXTERNAL_STORAGE" />

    <uses-permission android:name="android.permission.READ_PHONE_STATE" />
    <uses-permission android:name="android.permission.READ_EXTERNAL_STORAGE" />

    <application
        android:allowBackup="false"
        android:fullBackupContent="false"
        android:icon="@mipmap/ic_launcher"
        android:label="@string/app_name"
        android:supportsRtl="true"
        android:theme="@style/AppTheme">

        <activity
            android:name="com.google.sample.oboe.manualtest.MainActivity"
            android:launchMode="singleTask"
            android:label="@string/app_name"
            android:screenOrientation="portrait">
            <intent-filter>
                <action android:name="android.intent.action.MAIN" />

                <category android:name="android.intent.category.LAUNCHER" />
            </intent-filter>
        </activity>

        <activity
            android:name="com.google.sample.oboe.manualtest.TestOutputActivity"
            android:label="@string/title_activity_test_output"
            android:screenOrientation="portrait">
        </activity>

        <activity
            android:name="com.google.sample.oboe.manualtest.TestInputActivity"
            android:label="@string/title_activity_test_input"
            android:screenOrientation="portrait">
        </activity>

        <activity
            android:name="com.google.sample.oboe.manualtest.TapToToneActivity"
            android:label="@string/title_activity_output_latency"
            android:screenOrientation="portrait">
        </activity>

        <activity
            android:name="com.google.sample.oboe.manualtest.RecorderActivity"
            android:label="@string/title_activity_recorder"
            android:screenOrientation="portrait">
        </activity>

        <activity
            android:name="com.google.sample.oboe.manualtest.EchoActivity"
            android:label="@string/title_activity_echo"
            android:screenOrientation="portrait">
        </activity>

        <activity
            android:name="com.google.sample.oboe.manualtest.RoundTripLatencyActivity"
            android:label="@string/title_activity_rt_latency"
            android:screenOrientation="portrait">
        </activity>

        <activity
            android:name="com.google.sample.oboe.manualtest.ManualGlitchActivity"
            android:label="@string/title_activity_glitches"
            android:screenOrientation="portrait">
        </activity>

        <activity
            android:name="com.google.sample.oboe.manualtest.AutoGlitchActivity"
            android:label="@string/title_activity_glitches"
            android:screenOrientation="portrait">
        </activity>

        <service
            android:name="com.google.sample.oboe.manualtest.AudioMidiTester"
            android:permission="android.permission.BIND_MIDI_DEVICE_SERVICE">
            <intent-filter>
                <action android:name="android.media.midi.MidiDeviceService" />
            </intent-filter>

            <meta-data
                android:name="android.media.midi.MidiDeviceService"
                android:resource="@xml/service_device_info" />
        </service>

        <provider
            android:name="android.support.v4.content.FileProvider"
            android:authorities="${applicationId}.provider"
            android:exported="false"
            android:grantUriPermissions="true">
            <meta-data
                android:name="android.support.FILE_PROVIDER_PATHS"
                android:resource="@xml/provider_paths"/>
        </provider>
    </application>

</manifest><|MERGE_RESOLUTION|>--- conflicted
+++ resolved
@@ -1,13 +1,8 @@
 <?xml version="1.0" encoding="utf-8"?>
 <manifest xmlns:android="http://schemas.android.com/apk/res/android"
     package="com.google.sample.oboe.manualtest"
-<<<<<<< HEAD
     android:versionCode="18"
     android:versionName="1.5.01">
-=======
-    android:versionCode="17"
-    android:versionName="1.5.00">
->>>>>>> 99723ee2
     <!-- versionCode and versionName also have to be updated in build.gradle -->
 
     <uses-feature android:name="android.hardware.microphone" android:required="true" />
